--- conflicted
+++ resolved
@@ -57,42 +57,6 @@
 
     # Activation hook - runs after AfterAppLoads BootLoader
     def self.activate
-<<<<<<< HEAD
-      Mixlib::Authentication::Log.logger = Nanite::Log.logger = Ohai::Log.logger = Chef::Log.logger 
-
-      Thread.new do
-        # Okay, we're here because if you run this with the thin adaptor, you
-        # need to wait for EM to heat all the way up - and it won't, until
-        # after activate is finished.
-        sleep 1 
-        Chef::Nanite.in_event { Chef::Log.info("Nanite is ready") }
-
-        # This is because nanite needs to broadcast, and we don't know how long
-        # that will take.
-        20.downto(0) do |sleep_time|
-          Chef::Log.info("Waiting for Nanite to heat up.. #{sleep_time} seconds left")
-          sleep 1
-        end
-
-        unless Merb::Config.environment == "test"
-          # create the couch design docs for nodes, roles, and databags
-          Chef::CouchDB.new.create_id_map
-          Chef::Node.create_design_document
-          Chef::Role.create_design_document
-          Chef::DataBag.create_design_document
-          Chef::ApiClient.create_design_document
-          Chef::WebUIUser.create_design_document
-          
-          # Create the signing key and certificate 
-          Chef::Certificate.generate_signing_ca
-
-          # Generate the validation key
-          Chef::Certificate.gen_validation_key
-
-          # Generate the Web UI Key 
-          Chef::Certificate.gen_validation_key(Chef::Config[:web_ui_client_name], Chef::Config[:web_ui_key])
-        end
-=======
       Mixlib::Authentication::Log.logger = Ohai::Log.logger = Chef::Log.logger 
 
       unless Merb::Config.environment == "test"
@@ -115,7 +79,6 @@
 
         # Generate the Web UI Key 
         Chef::Certificate.gen_validation_key(Chef::Config[:web_ui_client_name], Chef::Config[:web_ui_key])
->>>>>>> 665866b9
       end
     end
 
