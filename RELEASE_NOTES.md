<!---
This file is reset every time a new release is done. The contents of this file are for the currently unreleased version.

Example Note:

## Example Heading
Details about the thing that changed that needs to get included in the Release Notes in markdown.
-->
# Chef Client Release Notes 11.12.0:

#### CHEF-5223 OS X Service provider regression.

This commit: https://github.com/opscode/chef/commit/024b1e3e4de523d3c1ebbb42883a2bef3f9f415c
introduced a requirement that a service have a plist file for any
action, but a service that is being created will not have a plist file
yet. Chef now only requires that a service have a plist for the enable
and disable actions.

#### Signal Regression Fix

CHEF-1761 introduced a regression for signal handling when not in daemon mode
(see CHEF-5172). Chef will now, once again, exit immediately on SIGTERM if it
is not in daemon mode, otherwise it will complete it's current run before
existing.

#### Ubuntu 13.10+ uses Upstart service provider.

<<<<<<< HEAD
OpenSSL Configuration:
* Version: OpenSSL 1.0.1e 11 Feb 2013
* Certificate file: /usr/local/etc/openssl/cert.pem
* Certificate directory: /usr/local/etc/openssl/certs
Chef SSL Configuration:
* ssl_ca_path: nil
* ssl_ca_file: nil
* trusted_certs_dir: "/Users/ddeleo/.chef/trusted_certs"

TO FIX THIS ERROR:

If the server you are connecting to uses a self-signed certificate, you
must
configure chef to trust that server's certificate.

By default, the certificate is stored in the following location on the
host
where your chef-server runs:

  /var/opt/chef-server/nginx/ca/SERVER_HOSTNAME.crt

Copy that file to you trusted_certs_dir (currently: /home/user/.chef/trusted_certs)
using SSH/SCP or some other secure method, then re-run this command to confirm
that the server's certificate is now trusted.
```

`knife ssl fetch` allows you to automatically fetch a server's
certificates to your trusted certs directory. This provides an easy way
to configure chef to trust your self-signed certificates. Note that
knife cannot verify that the certificates haven't been tampered with, so
you should verify their content after downloading.


#### Unsecure SSL Verification Mode Now Triggers a Warning

When `ssl_verify_mode` is set to `:verify_none`, Chef will print a
warning. Use `knife ssl check` to test SSL connectivity and then add
`ssl_verify_mode :verify_peer` to your configuration file to fix the
warning. Though `:verify_none` is currently the default, this will be
changed in a future release, so users are encouraged to be proactive in
testing and updating their SSL configuration.

#### Chef Solo Missing Dependency Warning ([CHEF-4367](https://tickets.opscode.com/browse/CHEF-4367))

Chef 11.0 introduced ordered evaluation of non-recipe files in
cookbooks, based on the dependencies specified in your cookbooks'
metadata. This was a huge improvement on the previous behavior for all
chef users, but it also introduced a problem for chef-solo users:
because of the way chef-solo works, it was possible to use
`include_recipe` to load a recipe from a cookbook without specifying the
dependency in the metadata. This would load the recipe without having
evaluated the associated attributes, libraries, LWRPs, etc. in that
recipe's cookbook, and the recipe would fail to load with errors that
did not suggest the actual cause of the failure.

We've added a check to `include_recipe` so that attempting to include a
recipe which is not a dependency of any cookbook specified in the run
list will now log a warning with a message describing the problem and
solution. In the future, this warning will become an error.

#### Windows MSI Package Provider

The first windows package provider has been added to core Chef. It supports Windows Installer (MSI) files only,
and maintains idempotency by using the ProductCode from inside the MSI to determine if the products installation state.

```
package "install 7zip" do
  action :install
  source 'c:\downloads\7zip.msi'
end
```

You can continue to use the windows_package LWRP from the windows cookbook alongside this provider.

#### reboot_pending?  

We have added a ```reboot_pending?``` method to the recipe DSL. This method returns true or false if the operating system
has a rebooting pending due to updates and a reboot being necessary to complete the installation. It does not report if a reboot has been requested, e.g. if someone has scheduled a restart using shutdown. It currently supports Windows and Ubuntu Linux.

```
Chef::Log.warn "There is a pending reboot, which will affect this Chef run" if reboot_pending?

execute "Install Application" do
  command 'C:\application\setup.exe'
  not_if { reboot_pending? }
end
```

#### FileEdit

Chef::Util::FileEdit has been refactored into a Chef::Util::Editor class. The existing class continues to manage the files being edited while the new class handles the actual modification of the data.
Along with this refactor, #insert_line_if_no_match can now manipulate a file multiple times. FileEdit also now has a #file_edited? method that can be used to tell if changes were made to the file on disk.

#### DeepMerge sub-hash precedence bugfix ([CHEF-4918](https://tickets.opscode.com/browse/CHEF-4918))

We discovered a bug where Chef incorrectly merged override attribute sub-hashes that were at least three levels deep as normal attributes.
This has been corrected, and is not expected to cause any behavior change
If you're an advanced user of attribute precedence, you may find some attributes were saved to your node object that you hadn't expected.

#### Cron Resource

The weekday attribute now accepts the weekday as a symbol, e.g. :monday or :thursday.
There is a new attribute named ```time``` that takes special cron time values as a symbol, such as :reboot or :monthly.

#### `guard_interpreter` attribute

All Chef resources now support the `guard_interpreter` attribute, which
enables you to use a Chef `script` such as `bash`, `powershell_script`,
`perl`, etc., to evaluate the string command passed to a
guard (i.e. `not_if` or `only_if` attribute). This addresses the related ticket
[CHEF-4553](https://tickets.opscode.com/browse/CHEF-4453) which is concerned
with the usability of the `powershell_script` resource, but also benefits
users of resources like `python`, `bash`, etc:

    # See CHEF-4553 -- let powershell_script execute the guard
    powershell_script 'make_logshare' do
      guard_interpreter :powershell_script
      code 'new-smbshare logshare $env:systemdrive\\logs'
      not_if 'get-smbshare logshare'
    end

#### `convert_boolean_return` attribute for `powershell_script`

When set to `true`, the `convert_boolean_return` attribute will allow any script executed by
`powershell_script` that exits with a PowerShell boolean data type to convert
PowerShell boolean `$true` to exit status 0 and `$false` to exit status 1.

The new attribute defaults to `false` except when the `powershell_script` resource is executing script passed to a guard attribute
via the `guard_interpreter` attribute in which case it is `true` by default.

#### knife bootstrap log_level

Running ```knife bootstrap -V -V``` will run the initial chef-client with a log level of debug.

#### knife cookbook test

Knife cookbook test now respects [chefignore files](http://docs.opscode.com/essentials_repository.html#chefignore-files), allowing you to exclude unrelated ruby code such as unit tests.

#### Miscellaneous

* The subversion resource will now mask plaintext passwords in error output.
* The debian pkg provider now supports epochs in the version string.
* When a cookbook upload is missing multiple dependencies, all of them are now listed.
* knife node run_list add now supports a --before option.

#### OHAI 7

After spending 3 months in the RC stage, OHAI 7 is now included in Chef Client 11.10.0. Note that Chef Client 10.32.0 still includes OHAI 6.

For more information about the changes in OHAI 7 please see our previous blog post [here](http://www.getchef.com/blog/2014/01/20/ohai-7-0-release-candidate/).

# Chef Client Breaking Changes:

#### OpenSuse and Suse Differentiation

The Ohai version currently included in Chef reports both SUSE and OpenSUSE platforms as "suse" and the way to differentiate between these two platforms has been to use the version numbers. But since SUSE version numbers have caught up with OpenSUSE, it's not possible to differentiate between these platforms anymore.

This issue is being resolved in Ohai 7 that is included in the current release of Chef Client by reporting these two platforms separately. This resolves the overall problem however it's a breaking change in the sense that OpenSUSE platforms will be reported as "opensuse" as the platform.

Normally Chef would require a major version bump for this change but since the original scenario is currently broken we've decided to include this change without a major version bump in Chef.

If you need to differentiate between OpenSUSE and SUSE in your cookbooks, please make sure the differentiation logic is updated to use the new :platform attribute values rather than the :platform_version in your cookbooks before upgrading to this version.

#### CHEF-5223 OS X Service provider regression.

This commit: https://github.com/opscode/chef/commit/024b1e3e4de523d3c1ebbb42883a2bef3f9f415c
introduced a requirement that a service have a plist file for any
action, but a service that is being created will not have a plist file
yet. Chef now only requires that a service have a plist for the enable
and disable actions.

#### Signal Regression Fix

CHEF-1761 introduced a regression for signal handling when not in daemon mode
(see CHEF-5172). Chef will now, once again, exit immediately on SIGTERM if it
is not in daemon mode, otherwise it will complete it's current run before
existing.

#### Disabling plugins with Ohai 7

Ohai 7 is backwards compatible with Ohai 6 plugins. However the code to disable plugins have changed slightly.

Previously the code to disable plugins:

```
Ohai::Config[:disabled_plugins] = ["passwd","dmi"]
```

should change to

```
Ohai::Config[:disabled_plugins] = [:Passwd,:Dmi]

```

if you want to disable custom Ohai 6 plugins in addition to Ohai 7 plugins you can do:

```
Ohai::Config[:disabled_plugins] = [:Passwd,:Dmi,"my_plugin"]

```
=======
The "compatibility interface" for /etc/init.d/ is no longer used at least as of
13.10 (per the Ubuntu wiki page). The default service provider in Chef for Ubuntu
is C:\:\P::S::Debian, which uses /etc/init.d/service_name with the start, stop,
etc commands to manage the script. If you are able to use the init provider just
fine, you will need to manually override the provider back to Debian.
>>>>>>> 64c7f8fe
<|MERGE_RESOLUTION|>--- conflicted
+++ resolved
@@ -1,14 +1,6 @@
-<!---
-This file is reset every time a new release is done. The contents of this file are for the currently unreleased version.
+# Chef Client Release Notes 11.14.0:
 
-Example Note:
-
-## Example Heading
-Details about the thing that changed that needs to get included in the Release Notes in markdown.
--->
-# Chef Client Release Notes 11.12.0:
-
-#### CHEF-5223 OS X Service provider regression.
+### CHEF-5223 OS X Service provider regression.
 
 This commit: https://github.com/opscode/chef/commit/024b1e3e4de523d3c1ebbb42883a2bef3f9f415c
 introduced a requirement that a service have a plist file for any
@@ -16,221 +8,112 @@
 yet. Chef now only requires that a service have a plist for the enable
 and disable actions.
 
-#### Signal Regression Fix
+### Signal Regression Fix
 
 CHEF-1761 introduced a regression for signal handling when not in daemon mode
 (see CHEF-5172). Chef will now, once again, exit immediately on SIGTERM if it
 is not in daemon mode, otherwise it will complete it's current run before
 existing.
 
-#### Ubuntu 13.10+ uses Upstart service provider.
+### Ubuntu 13.10+ uses Upstart service provider.
 
-<<<<<<< HEAD
-OpenSSL Configuration:
-* Version: OpenSSL 1.0.1e 11 Feb 2013
-* Certificate file: /usr/local/etc/openssl/cert.pem
-* Certificate directory: /usr/local/etc/openssl/certs
-Chef SSL Configuration:
-* ssl_ca_path: nil
-* ssl_ca_file: nil
-* trusted_certs_dir: "/Users/ddeleo/.chef/trusted_certs"
-
-TO FIX THIS ERROR:
-
-If the server you are connecting to uses a self-signed certificate, you
-must
-configure chef to trust that server's certificate.
-
-By default, the certificate is stored in the following location on the
-host
-where your chef-server runs:
-
-  /var/opt/chef-server/nginx/ca/SERVER_HOSTNAME.crt
-
-Copy that file to you trusted_certs_dir (currently: /home/user/.chef/trusted_certs)
-using SSH/SCP or some other secure method, then re-run this command to confirm
-that the server's certificate is now trusted.
-```
-
-`knife ssl fetch` allows you to automatically fetch a server's
-certificates to your trusted certs directory. This provides an easy way
-to configure chef to trust your self-signed certificates. Note that
-knife cannot verify that the certificates haven't been tampered with, so
-you should verify their content after downloading.
-
-
-#### Unsecure SSL Verification Mode Now Triggers a Warning
-
-When `ssl_verify_mode` is set to `:verify_none`, Chef will print a
-warning. Use `knife ssl check` to test SSL connectivity and then add
-`ssl_verify_mode :verify_peer` to your configuration file to fix the
-warning. Though `:verify_none` is currently the default, this will be
-changed in a future release, so users are encouraged to be proactive in
-testing and updating their SSL configuration.
-
-#### Chef Solo Missing Dependency Warning ([CHEF-4367](https://tickets.opscode.com/browse/CHEF-4367))
-
-Chef 11.0 introduced ordered evaluation of non-recipe files in
-cookbooks, based on the dependencies specified in your cookbooks'
-metadata. This was a huge improvement on the previous behavior for all
-chef users, but it also introduced a problem for chef-solo users:
-because of the way chef-solo works, it was possible to use
-`include_recipe` to load a recipe from a cookbook without specifying the
-dependency in the metadata. This would load the recipe without having
-evaluated the associated attributes, libraries, LWRPs, etc. in that
-recipe's cookbook, and the recipe would fail to load with errors that
-did not suggest the actual cause of the failure.
-
-We've added a check to `include_recipe` so that attempting to include a
-recipe which is not a dependency of any cookbook specified in the run
-list will now log a warning with a message describing the problem and
-solution. In the future, this warning will become an error.
-
-#### Windows MSI Package Provider
-
-The first windows package provider has been added to core Chef. It supports Windows Installer (MSI) files only,
-and maintains idempotency by using the ProductCode from inside the MSI to determine if the products installation state.
-
-```
-package "install 7zip" do
-  action :install
-  source 'c:\downloads\7zip.msi'
-end
-```
-
-You can continue to use the windows_package LWRP from the windows cookbook alongside this provider.
-
-#### reboot_pending?  
-
-We have added a ```reboot_pending?``` method to the recipe DSL. This method returns true or false if the operating system
-has a rebooting pending due to updates and a reboot being necessary to complete the installation. It does not report if a reboot has been requested, e.g. if someone has scheduled a restart using shutdown. It currently supports Windows and Ubuntu Linux.
-
-```
-Chef::Log.warn "There is a pending reboot, which will affect this Chef run" if reboot_pending?
-
-execute "Install Application" do
-  command 'C:\application\setup.exe'
-  not_if { reboot_pending? }
-end
-```
-
-#### FileEdit
-
-Chef::Util::FileEdit has been refactored into a Chef::Util::Editor class. The existing class continues to manage the files being edited while the new class handles the actual modification of the data.
-Along with this refactor, #insert_line_if_no_match can now manipulate a file multiple times. FileEdit also now has a #file_edited? method that can be used to tell if changes were made to the file on disk.
-
-#### DeepMerge sub-hash precedence bugfix ([CHEF-4918](https://tickets.opscode.com/browse/CHEF-4918))
-
-We discovered a bug where Chef incorrectly merged override attribute sub-hashes that were at least three levels deep as normal attributes.
-This has been corrected, and is not expected to cause any behavior change
-If you're an advanced user of attribute precedence, you may find some attributes were saved to your node object that you hadn't expected.
-
-#### Cron Resource
-
-The weekday attribute now accepts the weekday as a symbol, e.g. :monday or :thursday.
-There is a new attribute named ```time``` that takes special cron time values as a symbol, such as :reboot or :monthly.
-
-#### `guard_interpreter` attribute
-
-All Chef resources now support the `guard_interpreter` attribute, which
-enables you to use a Chef `script` such as `bash`, `powershell_script`,
-`perl`, etc., to evaluate the string command passed to a
-guard (i.e. `not_if` or `only_if` attribute). This addresses the related ticket
-[CHEF-4553](https://tickets.opscode.com/browse/CHEF-4453) which is concerned
-with the usability of the `powershell_script` resource, but also benefits
-users of resources like `python`, `bash`, etc:
-
-    # See CHEF-4553 -- let powershell_script execute the guard
-    powershell_script 'make_logshare' do
-      guard_interpreter :powershell_script
-      code 'new-smbshare logshare $env:systemdrive\\logs'
-      not_if 'get-smbshare logshare'
-    end
-
-#### `convert_boolean_return` attribute for `powershell_script`
-
-When set to `true`, the `convert_boolean_return` attribute will allow any script executed by
-`powershell_script` that exits with a PowerShell boolean data type to convert
-PowerShell boolean `$true` to exit status 0 and `$false` to exit status 1.
-
-The new attribute defaults to `false` except when the `powershell_script` resource is executing script passed to a guard attribute
-via the `guard_interpreter` attribute in which case it is `true` by default.
-
-#### knife bootstrap log_level
-
-Running ```knife bootstrap -V -V``` will run the initial chef-client with a log level of debug.
-
-#### knife cookbook test
-
-Knife cookbook test now respects [chefignore files](http://docs.opscode.com/essentials_repository.html#chefignore-files), allowing you to exclude unrelated ruby code such as unit tests.
-
-#### Miscellaneous
-
-* The subversion resource will now mask plaintext passwords in error output.
-* The debian pkg provider now supports epochs in the version string.
-* When a cookbook upload is missing multiple dependencies, all of them are now listed.
-* knife node run_list add now supports a --before option.
-
-#### OHAI 7
-
-After spending 3 months in the RC stage, OHAI 7 is now included in Chef Client 11.10.0. Note that Chef Client 10.32.0 still includes OHAI 6.
-
-For more information about the changes in OHAI 7 please see our previous blog post [here](http://www.getchef.com/blog/2014/01/20/ohai-7-0-release-candidate/).
-
-# Chef Client Breaking Changes:
-
-#### OpenSuse and Suse Differentiation
-
-The Ohai version currently included in Chef reports both SUSE and OpenSUSE platforms as "suse" and the way to differentiate between these two platforms has been to use the version numbers. But since SUSE version numbers have caught up with OpenSUSE, it's not possible to differentiate between these platforms anymore.
-
-This issue is being resolved in Ohai 7 that is included in the current release of Chef Client by reporting these two platforms separately. This resolves the overall problem however it's a breaking change in the sense that OpenSUSE platforms will be reported as "opensuse" as the platform.
-
-Normally Chef would require a major version bump for this change but since the original scenario is currently broken we've decided to include this change without a major version bump in Chef.
-
-If you need to differentiate between OpenSUSE and SUSE in your cookbooks, please make sure the differentiation logic is updated to use the new :platform attribute values rather than the :platform_version in your cookbooks before upgrading to this version.
-
-#### CHEF-5223 OS X Service provider regression.
-
-This commit: https://github.com/opscode/chef/commit/024b1e3e4de523d3c1ebbb42883a2bef3f9f415c
-introduced a requirement that a service have a plist file for any
-action, but a service that is being created will not have a plist file
-yet. Chef now only requires that a service have a plist for the enable
-and disable actions.
-
-#### Signal Regression Fix
-
-CHEF-1761 introduced a regression for signal handling when not in daemon mode
-(see CHEF-5172). Chef will now, once again, exit immediately on SIGTERM if it
-is not in daemon mode, otherwise it will complete it's current run before
-existing.
-
-#### Disabling plugins with Ohai 7
-
-Ohai 7 is backwards compatible with Ohai 6 plugins. However the code to disable plugins have changed slightly.
-
-Previously the code to disable plugins:
-
-```
-Ohai::Config[:disabled_plugins] = ["passwd","dmi"]
-```
-
-should change to
-
-```
-Ohai::Config[:disabled_plugins] = [:Passwd,:Dmi]
-
-```
-
-if you want to disable custom Ohai 6 plugins in addition to Ohai 7 plugins you can do:
-
-```
-Ohai::Config[:disabled_plugins] = [:Passwd,:Dmi,"my_plugin"]
-
-```
-=======
 The "compatibility interface" for /etc/init.d/ is no longer used at least as of
 13.10 (per the Ubuntu wiki page). The default service provider in Chef for Ubuntu
 is C:\:\P::S::Debian, which uses /etc/init.d/service_name with the start, stop,
 etc commands to manage the script. If you are able to use the init provider just
 fine, you will need to manually override the provider back to Debian.
->>>>>>> 64c7f8fe
+
+
+### New knife command: knife serve
+You can now run a persistent chef-zero against your local repository:
+
+```
+knife serve
+```
+
+knife serve takes --chef-zero-host=HOST, --chef-zero-port=PORT and --chef-repo-path=PATH variables. By default, it will do exactly the same thing as the local mode argument to knife and chef-client (-z), locating your chef-repo-path automatically and binding to port 8900.  It will print the URL it is bound to so that you can add it to your knife.rb files.
+
+### --run-lock-timeout for chef-client and chef-solo
+You can now add a timeout for the maximum time a client run waits on another client run to finish.
+The default is to wait indefinitely.
+Setting the run lock timeout to 0 causes the second client run to exit immediately.
+
+This can be configured in your config file:
+```
+run_lock_timeout SECONDS
+```
+
+Or via the command line:
+```
+chef-client --run-lock-timeout SECONDS
+```
+
+### New knife command: knife node environment set
+You can now easily set the environment for an existing node without editing the node object:
+
+```
+knife node environment set NODE ENVIRONMENT
+```
+### New configurable knife bootstrap options for chef-full template
+You can now modify the chef-full template with the following options in `knife bootstrap`:
+
+* `--bootstrap-install-sh URL` fetches and executes an installation bash script from the provided URL.
+* `--bootstrap-wget-options OPTIONS` and `--bootstrap-curl-options OPTIONS` allow arbitrary options to be added to wget and curl.
+* `--bootstrap-install-command COMMAND` can be used to execute a custom chef-client installation command sequence. Take note that this cannot be used in conjunction with the above options.
+
+### Parallelize cookbook synchronization
+
+You can now synchronize your cookbooks faster by parallelizing the process. You can specify the number of helper threads in your config file with `cookbook_sync_threads NUM_THREADS`. The default is 10. Increasing `NUM_THREADS` can result in gateway errors from the chef server (namely 503 and 504). If you are experiencing these often, consider decreasing `NUM_THREADS` to fewer than default.
+
+### New chef config options: Whitelisting for the attributes saved by the node
+
+You can now whitelist attributes that will be saved by the node by providing a hash with the keys you want to include. Whitelist filters are described for each attribute level: `automatic_attribute_whitelist`, `default_attribute_whitelist`, `normal_attribute_whitelist`, and `override_attribute_whitelist`.
+
+If your automatic attribute data looks like
+````
+{
+  "filesystem" => {
+    "/dev/disk0s2" => {
+      "size" => "10mb"
+    },
+    "map - autohome" => {
+      "size" => "10mb"
+    }
+  },
+  "network" => {
+    "interfaces" => {
+      "eth0" => {...},
+      "eth1" => {...},
+    }
+  }
+}
+````
+and your config file looks like
+````
+automatic_attribute_whitelist = ["network/interfaces/eth0"]
+````
+then the entire `filesystem` and `eth1` subtrees will not be saved by the node. To save the `/dev/disk0s2` subtree, you must write `automatic_attribute_whitelist = [ ["filesystem", "/dev/disk0s2"] ]`.
+
+If your config file looks like `automatic_attribute_whitelist = []`, then none of your automatic attribute data will be saved by the node.
+
+The default behavior is for the node to save all the attribute data. This can be ensured by setting your whitelist filter to `nil`.
+
+We recommend only using `automatic_attribute_whitelist` to reduce the size of the system data being stored for nodes, and discourage the use of the other attribute whitelists except by advanced users.
+
+### Set proxy environment variables if present in your config file.
+
+If `:http_proxy`, `:https_proxy`, `:ftp_proxy`, or `:no_proxy` is found in your config file, we will configure your environment variables according to the variable form and configuration info given. If your config file looks like
+
+````
+http_proxy "http://proxy.example.org:8080"
+http_proxy_user "myself"
+http_proxy_pass "Password1"
+````
+
+then Chef will set `ENV['http_proxy'] = "http://myself:Password1@proxy.example.org:8080"`
+
+### -E is not respected by knife ssh [search]
+knife now includes a warning in the -E/--environment option that this setting is ignored by knife searches.
+
+### New configurable option :yum-lock-timeout
+You can now set the timeout for receiving the yum lock in `config.rb` by adding `yum-lock-timeout SECONDS` (default is 30 seconds).