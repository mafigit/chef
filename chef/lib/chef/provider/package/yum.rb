--- conflicted
+++ resolved
@@ -75,12 +75,8 @@
             unless status.exitstatus == 0
               raise Chef::Exceptions::Package, "yum failed - #{status.inspect}!"
             end
-<<<<<<< HEAD
-=======
 
-            @data = JSON.parse(parsed)
             @updated_at = Time.now
->>>>>>> b41b0372
           end
           alias :reload :load_data
 
